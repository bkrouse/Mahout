--- conflicted
+++ resolved
@@ -138,12 +138,9 @@
         <version>2.0-beta-8</version>
         <configuration>
           <tagBase>https://svn.apache.org/repos/asf/lucene/mahout/tags</tagBase>
-<<<<<<< HEAD
-=======
           <useReleaseProfile>false</useReleaseProfile>
           <goals>deploy</goals>
           <arguments>-Pmahout_release</arguments>
->>>>>>> a36d715e
         </configuration>
       </plugin>
 
